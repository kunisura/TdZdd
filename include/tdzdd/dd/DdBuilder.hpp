/*
 * TdZdd: a Top-down/Breadth-first Decision Diagram Manipulation Framework
 * by Hiroaki Iwashita <iwashita@erato.ist.hokudai.ac.jp>
 * Copyright (c) 2014 ERATO MINATO Project
 *
 * Permission is hereby granted, free of charge, to any person obtaining a
 * copy of this software and associated documentation files (the "Software"),
 * to deal in the Software without restriction, including without limitation
 * the rights to use, copy, modify, merge, publish, distribute, sublicense,
 * and/or sell copies of the Software, and to permit persons to whom the
 * Software is furnished to do so, subject to the following conditions:
 *
 * The above copyright notice and this permission notice shall be included in
 * all copies or substantial portions of the Software.
 *
 * THE SOFTWARE IS PROVIDED "AS IS", WITHOUT WARRANTY OF ANY KIND, EXPRESS OR
 * IMPLIED, INCLUDING BUT NOT LIMITED TO THE WARRANTIES OF MERCHANTABILITY,
 * FITNESS FOR A PARTICULAR PURPOSE AND NONINFRINGEMENT. IN NO EVENT SHALL THE
 * AUTHORS OR COPYRIGHT HOLDERS BE LIABLE FOR ANY CLAIM, DAMAGES OR OTHER
 * LIABILITY, WHETHER IN AN ACTION OF CONTRACT, TORT OR OTHERWISE, ARISING
 * FROM, OUT OF OR IN CONNECTION WITH THE SOFTWARE OR THE USE OR OTHER
 * DEALINGS IN THE SOFTWARE.
 */

#pragma once

#include <cassert>
#include <cmath>
#include <ostream>
#include <stdexcept>

#ifdef _OPENMP
#include <omp.h>
#endif

#include "DdSweeper.hpp"
#include "Node.hpp"
#include "NodeTable.hpp"
#include "../DdSpec.hpp"
#include "../util/MemoryPool.hpp"
#include "../util/MessageHandler.hpp"
#include "../util/MyHashTable.hpp"
#include "../util/MyList.hpp"
#include "../util/MyVector.hpp"

namespace tdzdd {

class DdBuilderBase {
protected:
    static int const headerSize = 1;

    /* SpecNode
     * ┌────────┬────────┬────────┬─────
     * │ srcPtr │state[0]│state[1]│ ...
     * │ nodeId │        │        │
     * └────────┴────────┴────────┴─────
     */
    union SpecNode {
        NodeId* srcPtr;
        int64_t code;
    };

    static NodeId*& srcPtr(SpecNode* p) {
        return p[0].srcPtr;
    }

    static int64_t& code(SpecNode* p) {
        return p[0].code;
    }

    static NodeId& nodeId(SpecNode* p) {
        return *reinterpret_cast<NodeId*>(&p[0].code);
    }

    static void* state(SpecNode* p) {
        return p + headerSize;
    }

    static void const* state(SpecNode const* p) {
        return p + headerSize;
    }

    static int getSpecNodeSize(int n) {
        if (n < 0)
            throw std::runtime_error("storage size is not initialized!!!");
        return headerSize + (n + sizeof(SpecNode) - 1) / sizeof(SpecNode);
    }

    template<typename SPEC>
    struct Hasher {
        SPEC const& spec;
        int const level;

        Hasher(SPEC const& spec, int level) :
                spec(spec), level(level) {
        }

        size_t operator()(SpecNode const* p) const {
            return spec.hash_code(state(p), level);
        }

        size_t operator()(SpecNode const* p, SpecNode const* q) const {
            return spec.equal_to(state(p), state(q), level);
        }
    };
};

class DdBuilderMPBase {
protected:
    static int const headerSize = 2;

    /* SpecNode
     * ┌────────┬────────┬────────┬────────┬─────
     * │ srcPtr │ nodeId │state[0]│state[1]│ ...
     * └────────┴────────┴────────┴────────┴─────
     */
    union SpecNode {
        NodeId* srcPtr;
        int64_t code;
    };

    static NodeId*& srcPtr(SpecNode* p) {
        return p[0].srcPtr;
    }

    static int64_t& code(SpecNode* p) {
        return p[1].code;
    }

    static NodeId& nodeId(SpecNode* p) {
        return *reinterpret_cast<NodeId*>(&p[1].code);
    }

    static NodeId nodeId(SpecNode const* p) {
        return *reinterpret_cast<NodeId const*>(&p[1].code);
    }

    static void* state(SpecNode* p) {
        return p + headerSize;
    }

    static void const* state(SpecNode const* p) {
        return p + headerSize;
    }

    static int getSpecNodeSize(int n) {
        if (n < 0)
            throw std::runtime_error("storage size is not initialized!!!");
        return headerSize + (n + sizeof(SpecNode) - 1) / sizeof(SpecNode);
    }

    template<typename SPEC>
    struct Hasher {
        SPEC const& spec;
        int const level;

        Hasher(SPEC const& spec, int level) :
                spec(spec), level(level) {
        }

        size_t operator()(SpecNode const* p) const {
            return spec.hash_code(state(p), level);
        }

        size_t operator()(SpecNode const* p, SpecNode const* q) const {
            return spec.equal_to(state(p), state(q), level);
        }
    };
};

/**
 * Basic breadth-first DD builder.
 */
template<typename S>
class DdBuilder: DdBuilderBase {
    typedef S Spec;
    typedef MyHashTable<SpecNode*,Hasher<Spec>,Hasher<Spec> > UniqTable;
    static int const AR = Spec::ARITY;

    Spec spec;
    int const specNodeSize;
    NodeTableEntity<AR>& output;
    DdSweeper<AR> sweeper;

    MyVector<MyList<SpecNode> > snodeTable;

    MyVector<char> oneStorage;
    void* const one;
    MyVector<NodeBranchId> oneSrcPtr;

    void init(int n) {
        snodeTable.resize(n + 1);
        if (n >= output.numRows()) output.setNumRows(n + 1);
        oneSrcPtr.clear();
    }

public:
    DdBuilder(Spec const& spec, NodeTableHandler<AR>& output, int n = 0) :
            spec(spec),
            specNodeSize(getSpecNodeSize(spec.datasize())),
            output(output.privateEntity()),
            sweeper(this->output, oneSrcPtr),
            oneStorage(spec.datasize()),
            one(oneStorage.data()) {
        if (n >= 1) init(n);
    }

    ~DdBuilder() {
        if (!oneSrcPtr.empty()) {
            spec.destruct(one);
            oneSrcPtr.clear();
        }
    }

    /**
     * Schedules a top-down event.
     * @param fp result storage.
     * @param level node level of the event.
     * @param s node state of the event.
     */
    void schedule(NodeId* fp, int level, void* s) {
        SpecNode* p0 = snodeTable[level].alloc_front(specNodeSize);
        spec.get_copy(state(p0), s);
        srcPtr(p0) = fp;
    }

    /**
     * Initializes the builder.
     * @param root result storage.
     */
    int initialize(NodeId& root) {
        sweeper.setRoot(root);
        MyVector<char> tmp(spec.datasize());
        void* const tmpState = tmp.data();
        int n = spec.get_root(tmpState);

        if (n <= 0) {
            root = n ? 1 : 0;
            n = 0;
        }
        else {
            init(n);
            schedule(&root, n, tmpState);
        }

        spec.destruct(tmpState);
        if (!oneSrcPtr.empty()) {
            spec.destruct(one);
            oneSrcPtr.clear();
        }
        return n;
    }

    /**
     * Builds one level.
     * @param i level.
     */
    void construct(int i) {
        assert(0 < i && size_t(i) < snodeTable.size());

        MyList<SpecNode> &snodes = snodeTable[i];
        size_t j0 = output[i].size();
        size_t m = j0;
        int lowestChild = i - 1;
        size_t deadCount = 0;

        {
            Hasher<Spec> hasher(spec, i);
            UniqTable uniq(snodes.size() * 2, hasher, hasher);

            for (MyList<SpecNode>::iterator t = snodes.begin();
                    t != snodes.end(); ++t) {
                SpecNode* p = *t;
                SpecNode*& p0 = uniq.add(p);

                if (p0 == p) {
                    nodeId(p) = *srcPtr(p) = NodeId(i, m++);
                }
                else {
                    switch (spec.merge_states(state(p0), state(p))) {
                    case 1:
                        nodeId(p0) = 0; // forward to 0-terminal
                        nodeId(p) = *srcPtr(p) = NodeId(i, m++);
                        p0 = p;
                        break;
                    case 2:
                        *srcPtr(p) = 0;
                        nodeId(p) = 1; // unused
                        break;
                    default:
                        *srcPtr(p) = nodeId(p0);
                        nodeId(p) = 1; // unused
                        break;
                    }
                }
            }
//#ifdef DEBUG
//            MessageHandler mh;
//            mh << "table_size[" << i << "] = " << uniq.tableSize() << "\n";
//#endif
        }

        output[i].resize(m);
        Node<AR>* const outi = output[i].data();
        size_t jj = j0;
        SpecNode* pp = snodeTable[i - 1].alloc_front(specNodeSize);

        for (; !snodes.empty(); snodes.pop_front()) {
            SpecNode* p = snodes.front();
            Node<AR>& q = outi[jj];

            if (nodeId(p) == 1) {
                spec.destruct(state(p));
                continue;
            }

            bool allZero = true;

            for (int b = 0; b < AR; ++b) {
                if (nodeId(p) == 0) {
                    q.branch[b] = 0;
                    continue;
                }

                spec.get_copy(state(pp), state(p));
                int ii = spec.get_child(state(pp), i, b);

                if (ii == 0) {
                    q.branch[b] = 0;
                    spec.destruct(state(pp));
                }
                else if (ii < 0) {
                    if (oneSrcPtr.empty()) { // the first 1-terminal candidate
                        spec.get_copy(one, state(pp));
                        q.branch[b] = 1;
                        oneSrcPtr.push_back(NodeBranchId(i, jj, b));
                    }
                    else {
                        switch (spec.merge_states(one, state(pp))) {
                        case 1:
                            while (!oneSrcPtr.empty()) {
                                NodeBranchId const& nbi = oneSrcPtr.back();
                                assert(nbi.row >= i);
                                output[nbi.row][nbi.col].branch[nbi.val] = 0;
                                oneSrcPtr.pop_back();
                            }
                            spec.destruct(one);
                            spec.get_copy(one, state(pp));
                            q.branch[b] = 1;
                            oneSrcPtr.push_back(NodeBranchId(i, jj, b));
                            break;
                        case 2:
                            q.branch[b] = 0;
                            break;
                        default:
                            q.branch[b] = 1;
                            oneSrcPtr.push_back(NodeBranchId(i, jj, b));
                            break;
                        }
                    }
                    spec.destruct(state(pp));
                    allZero = false;
                }
                else if (ii == i - 1) {
                    srcPtr(pp) = &q.branch[b];
                    pp = snodeTable[ii].alloc_front(specNodeSize);
                    allZero = false;
                }
                else {
                    assert(ii < i - 1);
                    SpecNode* ppp = snodeTable[ii].alloc_front(specNodeSize);
                    spec.get_copy(state(ppp), state(pp));
                    spec.destruct(state(pp));
                    srcPtr(ppp) = &q.branch[b];
                    if (ii < lowestChild) lowestChild = ii;
                    allZero = false;
                }
            }

            spec.destruct(state(p));
            ++jj;
            if (allZero) ++deadCount;
        }

        snodeTable[i - 1].pop_front();
        spec.destructLevel(i);
        sweeper.update(i, lowestChild, deadCount);
    }
};

/**
 * Multi-threaded breadth-first DD builder.
 */
template<typename S>
class DdBuilderMP: DdBuilderMPBase {//TODO oneStorage
    typedef S Spec;
    typedef MyHashTable<SpecNode*,Hasher<Spec>,Hasher<Spec> > UniqTable;
    static int const AR = Spec::ARITY;
    static int const TASKS_PER_THREAD = 10;

    int const threads;
    int const tasks;

    MyVector<Spec> specs;
    int const specNodeSize;
    NodeTableEntity<AR>& output;
    DdSweeper<AR> sweeper;

    MyVector<MyVector<MyVector<MyList<SpecNode> > > > snodeTables;

#ifdef DEBUG
    ElapsedTimeCounter etcP1, etcP2, etcS1;
#endif

    void init(int n) {
        for (int y = 0; y < threads; ++y) {
            snodeTables[y].resize(tasks);
            for (int x = 0; x < tasks; ++x) {
                snodeTables[y][x].resize(n + 1);
            }
        }
        if (n >= output.numRows()) output.setNumRows(n + 1);
    }

public:
    DdBuilderMP(Spec const& s, NodeTableHandler<AR>& output, int n = 0) :
#ifdef _OPENMP
            threads(omp_get_max_threads()),
            tasks(MyHashConstant::primeSize(TASKS_PER_THREAD * threads)),
#else
            threads(1),
            tasks(1),
#endif
            specs(threads, s),
            specNodeSize(getSpecNodeSize(s.datasize())), output(
                    output.privateEntity()),
            sweeper(this->output), snodeTables(threads) {
        if (n >= 1) init(n);
#ifdef DEBUG
        MessageHandler mh;
        mh << "#thread = " << threads << ", #task = " << tasks;
#endif
    }

#ifdef DEBUG
    ~DdBuilderMP() {
        MessageHandler mh;
        mh << "P1: " << etcP1 << "\n";
        mh << "P2: " << etcP2 << "\n";
        mh << "S1: " << etcS1 << "\n";
    }
#endif

    /**
     * Schedules a top-down event.
     * @param fp result storage.
     * @param level node level of the event.
     * @param s node state of the event.
     */
    void schedule(NodeId* fp, int level, void* s) {
        SpecNode* p0 = snodeTables[0][0][level].alloc_front(specNodeSize);
        specs[0].get_copy(state(p0), s);
        srcPtr(p0) = fp;
    }

    /**
     * Initializes the builder.
     * @param root result storage.
     */
    int initialize(NodeId& root) {
        sweeper.setRoot(root);
        MyVector<char> tmp(specs[0].datasize());
        void* const tmpState = tmp.data();
        int n = specs[0].get_root(tmpState);

        if (n <= 0) {
            root = n ? 1 : 0;
            n = 0;
        }
        else {
            init(n);
            schedule(&root, n, tmpState);
        }

        specs[0].destruct(tmpState);
        return n;
    }

    /**
     * Builds one level.
     * @param i level.
     */
    void construct(int i) {
        assert(0 < i && i < output.numRows());
        assert(output.numRows() - snodeTables[0][0].size() == 0);

        MyVector<size_t> nodeColumn(tasks);
        int lowestChild = i - 1;
        size_t deadCount = 0;

#ifdef DEBUG
        etcP1.start();
#endif

#ifdef _OPENMP
#pragma omp parallel reduction(min:lowestChild) reduction(+:deadCount)
#endif
        {
#ifdef _OPENMP
            int yy = omp_get_thread_num();
            //CPUAffinity().bind(yy);
#else
            int yy = 0;
#endif

            Spec& spec = specs[yy];
            MyVector<char> tmp(spec.datasize());
            void* const tmpState = tmp.data();
            Hasher<Spec> hasher(spec, i);
            UniqTable uniq(hasher, hasher);

#ifdef _OPENMP
#pragma omp for schedule(dynamic)
#endif
            for (int x = 0; x < tasks; ++x) {
                size_t m = 0;
                for (int y = 0; y < threads; ++y) {
                    m += snodeTables[y][x][i].size();
                }
                if (m == 0) continue;

                uniq.initialize(m * 2);
                size_t j = 0;

                for (int y = 0; y < threads; ++y) {
                    MyList<SpecNode> &snodes = snodeTables[y][x][i];

                    for (MyList<SpecNode>::iterator t = snodes.begin();
                            t != snodes.end(); ++t) {
                        SpecNode* p = *t;
                        SpecNode*& p0 = uniq.add(p);

                        if (p0 == p) {
                            code(p) = ++j; // code(p) >= 1
                        }
                        else {
                            switch (spec.merge_states(state(p0),
                                    state(p))) {
                            case 1:
                                code(p0) = 0;
                                code(p) = ++j; // code(p) >= 1
                                p0 = p;
                                break;
                            case 2:
                                code(p) = 0;
                                break;
                            default:
                                code(p) = -code(p0);
                                break;
                            }
                        }
                    }
                }

                nodeColumn[x] = j;
//#ifdef DEBUG
//                MessageHandler mh;
//#ifdef _OPENMP
//#pragma omp critical
//#endif
//                mh << "table_size[" << i << "][" << x << "] = " << uniq.tableSize() << "\n";
//#endif
            }

#ifdef _OPENMP
#pragma omp single
#endif
            {
#ifdef DEBUG
                etcP1.stop();
                etcS1.start();
#endif
                size_t m = output[i].size();
                for (int x = 0; x < tasks; ++x) {
                    size_t j = nodeColumn[x];
                    nodeColumn[x] = (j >= 1) ? m : -1; // -1 for skip
                    m += j;
                }

                output.initRow(i, m);
#ifdef DEBUG
                etcS1.stop();
                etcP2.start();
#endif
            }

#ifdef _OPENMP
#pragma omp for schedule(dynamic)
#endif
            for (int x = 0; x < tasks; ++x) {
                if (nodeColumn[x] < 0) continue; // -1 for skip
                size_t j0 = nodeColumn[x] - 1;   // code(p) >= 1

                for (int y = 0; y < threads; ++y) {
                    MyList<SpecNode> &snodes = snodeTables[y][x][i];

                    for (; !snodes.empty(); snodes.pop_front()) {
                        SpecNode* p = snodes.front();

                        if (code(p) <= 0) {
                            *srcPtr(p) = code(p) ? NodeId(i, j0 - code(p)) : 0;
                            spec.destruct(state(p));
                            continue;
                        }

                        size_t j = j0 + code(p);
                        *srcPtr(p) = NodeId(i, j);

<<<<<<< HEAD
                        Node<AR>& q = output[i][j];
                        bool allZero = true;
                        void* s = state(ptmp);
=======
                        Node<AR> &q = output[i][j];
                        bool allZero = true;
                        void* s = tmpState;
>>>>>>> 1d70933c

                        for (int b = 0; b < AR; ++b) {
                            if (b < AR - 1) {
                                spec.get_copy(s, state(p));
                            }
                            else {
                                s = state(p);
                            }

                            int ii = spec.get_child(s, i, b);

                            if (ii <= 0) {
                                q.branch[b] = ii ? 1 : 0;
                                if (ii) allZero = false;
                            }
                            else {
                                assert(ii <= i - 1);
                                int xx = spec.hash_code(s, ii) % tasks;
                                SpecNode* pp =
                                        snodeTables[yy][xx][ii].alloc_front(
                                                specNodeSize);
                                spec.get_copy(state(pp), s);
                                srcPtr(pp) = &q.branch[b];
                                if (ii < lowestChild) lowestChild = ii;
                                allZero = false;
                            }

                            spec.destruct(s);
                        }

                        if (allZero) ++deadCount;
                    }
                }
            }

            spec.destructLevel(i);
        }

        sweeper.update(i, lowestChild, deadCount);
#ifdef DEBUG
        etcP2.stop();
#endif
    }
};

/**
 * Breadth-first ZDD subset builder.
 */
template<typename S>
class ZddSubsetter: DdBuilderBase {
//typedef typename std::remove_const<typename std::remove_reference<S>::type>::type Spec;
    typedef S Spec;
    typedef MyHashTable<SpecNode*,Hasher<Spec>,Hasher<Spec> > UniqTable;
    static int const AR = Spec::ARITY;

    Spec spec;
    int const specNodeSize;
    NodeTableEntity<AR> const& input;
    NodeTableEntity<AR>& output;
    DataTable<MyListOnPool<SpecNode> > work;
    DdSweeper<AR> sweeper;

    MyVector<char> oneStorage;
    void* const one;
    MyVector<NodeBranchId> oneSrcPtr;

    MemoryPools pools;

public:
    ZddSubsetter(NodeTableHandler<AR> const& input,
                 Spec const& s,
                 NodeTableHandler<AR>& output) :
            spec(s),
            specNodeSize(getSpecNodeSize(spec.datasize())),
            input(*input),
            output(output.privateEntity()),
            work(input->numRows()),
            sweeper(this->output, oneSrcPtr),
            oneStorage(spec.datasize()),
            one(oneStorage.data()) {
    }

    ~ZddSubsetter() {
        if (!oneSrcPtr.empty()) {
            spec.destruct(one);
            oneSrcPtr.clear();
        }
    }

    /**
     * Initializes the builder.
     * @param root the root node.
     */
    int initialize(NodeId& root) {
        sweeper.setRoot(root);
        MyVector<char> tmp(spec.datasize());
        void* const tmpState = tmp.data();
        int n = spec.get_root(tmpState);

        int k = (root == 1) ? -1 : root.row();

        while (n != 0 && k != 0 && n != k) {
            if (n < k) {
                assert(k >= 1);
                k = downTable(root, 0, n);
            }
            else {
                assert(n >= 1);
                n = downSpec(tmpState, n, 0, k);
            }
        }

        if (n <= 0 || k <= 0) {
            assert(n == 0 || k == 0 || (n == -1 && k == -1));
            root = NodeId(0, n != 0 && k != 0);
            n = 0;
        }
        else {
            assert(n == k);
            assert(n == root.row());

            pools.resize(n + 1);
            work[n].resize(input[n].size());

            SpecNode* p0 = work[n][root.col()].alloc_front(pools[n],
                    specNodeSize);
            spec.get_copy(state(p0), tmpState);
            srcPtr(p0) = &root;
        }

        spec.destruct(tmpState);
        output.init(n + 1);
        if (!oneSrcPtr.empty()) {
            spec.destruct(one);
            oneSrcPtr.clear();
        }
        return n;
    }

    /**
     * Builds one level.
     * @param i level.
     */
    void subset(int i) {
        assert(0 < i && i < output.numRows());
        assert(output.numRows() - pools.size() == 0);

        Hasher<Spec> const hasher(spec, i);
        MyVector<char> tmp(spec.datasize());
        void* const tmpState = tmp.data();
        size_t const m = input[i].size();
        size_t mm = 0;
        int lowestChild = i - 1;
        size_t deadCount = 0;

        if (work[i].empty()) work[i].resize(m);
        assert(work[i].size() == m);

        for (size_t j = 0; j < m; ++j) {
            MyListOnPool<SpecNode> &list = work[i][j];
            size_t n = list.size();

            if (n >= 2) {
                UniqTable uniq(n * 2, hasher, hasher);

                for (MyListOnPool<SpecNode>::iterator t = list.begin();
                        t != list.end(); ++t) {
                    SpecNode* p = *t;
                    SpecNode*& p0 = uniq.add(p);

                    if (p0 == p) {
                        nodeId(p) = *srcPtr(p) = NodeId(i, mm++);
                    }
                    else {
                        switch (spec.merge_states(state(p0), state(p))) {
                        case 1:
                            nodeId(p0) = 0; // forward to 0-terminal
                            nodeId(p) = *srcPtr(p) = NodeId(i, mm++);
                            p0 = p;
                            break;
                        case 2:
                            *srcPtr(p) = 0;
                            nodeId(p) = 1; // unused
                            break;
                        default:
                            *srcPtr(p) = nodeId(p0);
                            nodeId(p) = 1; // unused
                            break;
                        }
                    }
                }
            }
            else if (n == 1) {
                SpecNode* p = list.front();
                nodeId(p) = *srcPtr(p) = NodeId(i, mm++);
            }
        }

        output.initRow(i, mm);
        Node<AR>* const outi = output[i].data();
        size_t jj = 0;

        for (size_t j = 0; j < m; ++j) {
            MyListOnPool<SpecNode> &list = work[i][j];

            for (MyListOnPool<SpecNode>::iterator t = list.begin();
                    t != list.end(); ++t) {
                SpecNode* p = *t;
                Node<AR>& q = outi[jj];

                if (nodeId(p) == 1) {
                    spec.destruct(state(p));
                    continue;
                }

                bool allZero = true;
                void* s = state(ptmp);

                for (int b = 0; b < AR; ++b) {
<<<<<<< HEAD
                    if (b < AR - 1) {
                        spec.get_copy(s, state(p));
                    }
                    else {
                        s = state(p);
=======
                    if (nodeId(p) == 0) {
                        q.branch[b] = 0;
                        continue;
>>>>>>> 1d70933c
                    }

                    NodeId f(i, j);
                    spec.get_copy(tmpState, state(p));
                    int kk = downTable(f, b, i - 1);
<<<<<<< HEAD
                    int ii = downSpec(s, i, b, kk);
=======
                    int ii = downSpec(tmpState, i, b, kk);
>>>>>>> 1d70933c

                    while (ii != 0 && kk != 0 && ii != kk) {
                        if (ii < kk) {
                            assert(kk >= 1);
                            kk = downTable(f, 0, ii);
                        }
                        else {
                            assert(ii >= 1);
<<<<<<< HEAD
                            ii = downSpec(s, ii, 0, kk);
=======
                            ii = downSpec(tmpState, ii, 0, kk);
>>>>>>> 1d70933c
                        }
                    }

                    if (ii <= 0 || kk <= 0) {
                        if (ii == 0 || kk == 0) {
                            q.branch[b] = 0;
                        }
                        else {
                            if (oneSrcPtr.empty()) { // the first 1-terminal candidate
                                spec.get_copy(one, tmpState);
                                q.branch[b] = 1;
                                oneSrcPtr.push_back(NodeBranchId(i, jj, b));
                            }
                            else {
                                switch (spec.merge_states(one, tmpState)) {
                                case 1:
                                    while (!oneSrcPtr.empty()) {
                                        NodeBranchId const& nbi = oneSrcPtr.back();
                                        assert(nbi.row >= i);
                                        output[nbi.row][nbi.col].branch[nbi.val] = 0;
                                        oneSrcPtr.pop_back();
                                    }
                                    spec.destruct(one);
                                    spec.get_copy(one, tmpState);
                                    q.branch[b] = 1;
                                    oneSrcPtr.push_back(NodeBranchId(i, jj, b));
                                    break;
                                case 2:
                                    q.branch[b] = 0;
                                    break;
                                default:
                                    q.branch[b] = 1;
                                    oneSrcPtr.push_back(NodeBranchId(i, jj, b));
                                    break;
                                }
                            }
                            allZero = false;
                        }
                    }
                    else {
                        assert(ii == f.row() && ii == kk && ii < i);
                        if (work[ii].empty()) work[ii].resize(input[ii].size());
                        SpecNode* pp = work[ii][f.col()].alloc_front(pools[ii],
                                specNodeSize);
<<<<<<< HEAD
                        spec.get_copy(state(pp), s);
                        srcPtr(pp) = &q->branch[b];
=======
                        spec.get_copy(state(pp), tmpState);
                        srcPtr(pp) = &q.branch[b];
>>>>>>> 1d70933c
                        if (ii < lowestChild) lowestChild = ii;
                        allZero = false;
                    }

<<<<<<< HEAD
                    spec.destruct(s);
                }

                ++q;
=======
                    spec.destruct(tmpState);
                }

                spec.destruct(state(p));
                ++jj;
>>>>>>> 1d70933c
                if (allZero) ++deadCount;
            }
        }

        work[i].clear();
        pools[i].clear();
        spec.destructLevel(i);
        sweeper.update(i, lowestChild, deadCount);
    }

private:
    int downTable(NodeId& f, int b, int zerosupLevel) const {
        if (zerosupLevel < 0) zerosupLevel = 0;

        f = input.child(f, b);
        while (f.row() > zerosupLevel) {
            f = input.child(f, 0);
        }
        return (f == 1) ? -1 : f.row();
    }

    int downSpec(void* p, int level, int b, int zerosupLevel) {
        if (zerosupLevel < 0) zerosupLevel = 0;
        assert(level > zerosupLevel);

        int i = spec.get_child(p, level, b);
        while (i > zerosupLevel) {
            i = spec.get_child(p, i, 0);
        }
        return i;
    }
};

/**
 * Multi-threaded breadth-first ZDD subset builder.
 */
template<typename S>
class ZddSubsetterMP: DdBuilderMPBase {//TODO oneStorage
//typedef typename std::remove_const<typename std::remove_reference<S>::type>::type Spec;
    typedef S Spec;
    typedef MyHashTable<SpecNode*,Hasher<Spec>,Hasher<Spec> > UniqTable;
    static int const AR = Spec::ARITY;

    int const threads;

    MyVector<Spec> specs;
    int const specNodeSize;
    NodeTableEntity<AR> const& input;
    NodeTableEntity<AR>& output;
    DdSweeper<AR> sweeper;

    MyVector<MyVector<MyVector<MyListOnPool<SpecNode> > > > snodeTables;
    MyVector<MemoryPools> pools;

public:
    ZddSubsetterMP(NodeTableHandler<AR> const& input,
                   Spec const& s,
                   NodeTableHandler<AR>& output) :
#ifdef _OPENMP
            threads(omp_get_max_threads()),

#else
            threads(1),
#endif
            specs(threads, s),
            specNodeSize(getSpecNodeSize(s.datasize())), input(*input), output(
                    output.privateEntity()),
            sweeper(this->output), snodeTables(threads), pools(threads) {
    }

    /**
     * Initializes the builder.
     * @param root the root node.
     */
    int initialize(NodeId& root) {
        sweeper.setRoot(root);
        MyVector<char> tmp(specs[0].datasize());
        void* const tmpState = tmp.data();
        Spec& spec = specs[0];
        int n = spec.get_root(tmpState);

        int k = (root == 1) ? -1 : root.row();

        while (n != 0 && k != 0 && n != k) {
            if (n < k) {
                assert(k >= 1);
                k = downTable(root, 0, n);
            }
            else {
                assert(n >= 1);
                n = downSpec(spec, tmpState, n, 0, k);
            }
        }

        if (n <= 0 || k <= 0) {
            assert(n == 0 || k == 0 || (n == -1 && k == -1));
            root = NodeId(0, n != 0 && k != 0);
            n = 0;
        }
        else {
            assert(n == k);
            assert(n == root.row());

            for (int y = 0; y < threads; ++y) {
                snodeTables[y].resize(n + 1);
                pools[y].resize(n + 1);
            }

            snodeTables[0][n].resize(input[n].size());
            SpecNode* p0 = snodeTables[0][n][root.col()].alloc_front(
                    pools[0][n], specNodeSize);
            spec.get_copy(state(p0), tmpState);
            srcPtr(p0) = &root;
        }

        spec.destruct(tmpState);
        output.init(n + 1);
        return n;
    }

    /**
     * Builds one level.
     * @param i level.
     */
    void subset(int i) {
        assert(0 < i && i < output.numRows());
        size_t const m = input[i].size();

        MyVector<size_t> nodeColumn(m);
        int lowestChild = i - 1;
        size_t deadCount = 0;

#ifdef _OPENMP
#pragma omp parallel reduction(min:lowestChild) reduction(+:deadCount)
#endif
        {
#ifdef _OPENMP
            int yy = omp_get_thread_num();
#else
            int yy = 0;
#endif
            Spec& spec = specs[yy];
            MyVector<char> tmp(spec.datasize());
            void* const tmpState = tmp.data();
            Hasher<Spec> hasher(spec, i);
            UniqTable uniq(hasher, hasher);

#ifdef _OPENMP
#pragma omp for schedule(dynamic)
#endif
            for (size_t j = 0; j < m; ++j) {
                size_t mm = 0;
                for (int y = 0; y < threads; ++y) {
                    if (snodeTables[y][i].empty()) continue;
                    MyListOnPool<SpecNode> &snodes = snodeTables[y][i][j];
                    mm += snodes.size();
                }
                uniq.initialize(mm * 2);
                size_t jj = 0;

                for (int y = 0; y < threads; ++y) {
                    if (snodeTables[y][i].empty()) continue;
                    MyListOnPool<SpecNode> &snodes = snodeTables[y][i][j];

                    for (MyListOnPool<SpecNode>::iterator t = snodes.begin();
                            t != snodes.end(); ++t) {
                        SpecNode* p = *t;
                        SpecNode* pp = uniq.add(p);

                        if (pp == p) {
                            code(p) = ++jj; // code(p) >= 1
                        }
                        else {
                            code(p) = -code(pp);
                            if (int prune = spec.merge_states(state(pp),
                                    state(p))) {
                                if (prune & 1) code(pp) = 0;
                                if (prune & 2) code(p) = 0;
                            }
                        }
                    }
                }

                nodeColumn[j] = jj;
            }

#ifdef _OPENMP
#pragma omp single
#endif
            {
                size_t mm = 0;
                for (size_t j = 0; j < m; ++j) {
                    size_t jj = nodeColumn[j];
                    nodeColumn[j] = mm;
                    mm += jj;
                }

                output.initRow(i, mm);
            }

#ifdef _OPENMP
#pragma omp for schedule(dynamic)
#endif
            for (size_t j = 0; j < m; ++j) {
                size_t const jj0 = nodeColumn[j] - 1;   // code(p) >= 1

                for (int y = 0; y < threads; ++y) {
                    if (snodeTables[y][i].empty()) continue;

                    MyListOnPool<SpecNode> &snodes = snodeTables[y][i][j];

                    for (MyListOnPool<SpecNode>::iterator t = snodes.begin();
                            t != snodes.end(); ++t) {
                        SpecNode* p = *t;

                        if (code(p) <= 0) {
                            *srcPtr(p) = code(p) ? NodeId(i, jj0 - code(p)) : 0;
                            spec.destruct(state(p));
                            continue;
                        }

                        size_t const jj = jj0 + code(p);
                        *srcPtr(p) = NodeId(i, jj);
<<<<<<< HEAD
                        Node<AR>& q = output[i][jj];
                        bool allZero = true;
                        void* s = state(ptmp);
=======
                        Node<AR> &q = output[i][jj];
                        bool allZero = true;
                        void* s = tmpState;
>>>>>>> 1d70933c

                        for (int b = 0; b < AR; ++b) {
                            if (b < AR - 1) {
                                spec.get_copy(s, state(p));
                            }
                            else {
                                s = state(p);
                            }

                            NodeId f(i, j);
                            int kk = downTable(f, b, i - 1);
                            int ii = downSpec(spec, s, i, b, kk);

                            while (ii != 0 && kk != 0 && ii != kk) {
                                if (ii < kk) {
                                    assert(kk >= 1);
                                    kk = downTable(f, 0, ii);
                                }
                                else {
                                    assert(ii >= 1);
                                    ii = downSpec(spec, s, ii, 0, kk);
                                }
                            }

                            if (ii <= 0 || kk <= 0) {
                                bool val = ii != 0 && kk != 0;
                                q.branch[b] = val;
                                if (val) allZero = false;
                            }
                            else {
                                assert(ii == f.row() && ii == kk && ii < i);
                                size_t jj = f.col();

                                if (snodeTables[yy][ii].empty()) {
                                    snodeTables[yy][ii].resize(
                                            input[ii].size());
                                }

                                SpecNode* pp =
                                        snodeTables[yy][ii][jj].alloc_front(
                                                pools[yy][ii], specNodeSize);
                                spec.get_copy(state(pp), s);
                                srcPtr(pp) = &q.branch[b];
                                if (ii < lowestChild) lowestChild = ii;
                                allZero = false;
                            }

                            spec.destruct(s);
                        }

                        if (allZero) ++deadCount;
                    }
                }
            }

            snodeTables[yy][i].clear();
            pools[yy][i].clear();
            spec.destructLevel(i);
        }

        sweeper.update(i, lowestChild, deadCount);
    }

private:
    int downTable(NodeId& f, int b, int zerosupLevel) const {
        if (zerosupLevel < 0) zerosupLevel = 0;

        f = input.child(f, b);
        while (f.row() > zerosupLevel) {
            f = input.child(f, 0);
        }
        return (f == 1) ? -1 : f.row();
    }

    int downSpec(Spec& spec, void* p, int level, int b, int zerosupLevel) {
        if (zerosupLevel < 0) zerosupLevel = 0;
        assert(level > zerosupLevel);

        int i = spec.get_child(p, level, b);
        while (i > zerosupLevel) {
            i = spec.get_child(p, i, 0);
        }
        return i;
    }
};

/**
 * DD dumper.
 * A node table is printed in Graphviz (dot) format.
 */
template<typename S>
class DdDumper {
    typedef S Spec;
    static int const AR = Spec::ARITY;
    static int const headerSize = 1;

    /* SpecNode
     * ┌────────┬────────┬────────┬─────
     * │ nodeId │state[0]│state[1]│ ...
     * └────────┴────────┴────────┴─────
     */
    struct SpecNode {
        NodeId nodeId;
    };

    static NodeId& nodeId(SpecNode* p) {
        return p->nodeId;
    }

    static NodeId nodeId(SpecNode const* p) {
        return p->nodeId;
    }

    static void* state(SpecNode* p) {
        return p + headerSize;
    }

    static void const* state(SpecNode const* p) {
        return p + headerSize;
    }

    template<typename SPEC>
    struct Hasher {
        SPEC const& spec;
        int const level;

        Hasher(SPEC const& spec, int level) :
                spec(spec), level(level) {
        }

        size_t operator()(SpecNode const* p) const {
            return spec.hash_code(state(p), level);
        }

        size_t operator()(SpecNode const* p, SpecNode const* q) const {
            return spec.equal_to(state(p), state(q), level);
        }
    };

    typedef MyHashTable<SpecNode*,Hasher<Spec>,Hasher<Spec> > UniqTable;

    static int getSpecNodeSize(int n) {
        if (n < 0)
            throw std::runtime_error("storage size is not initialized!!!");
        return headerSize + (n + sizeof(SpecNode) - 1) / sizeof(SpecNode);
    }

    Spec spec;
    int const specNodeSize;
    char* oneState;
    NodeId oneId;

    MyVector<MyList<SpecNode> > snodeTable;
    MyVector<UniqTable> uniqTable;
    MyVector<Hasher<Spec> > hasher;

public:
    DdDumper(Spec const& s) :
            spec(s),
            specNodeSize(getSpecNodeSize(spec.datasize())),
            oneState(0),
            oneId(1) {
    }

    ~DdDumper() {
        if (oneState) {
            spec.destruct(oneState);
            delete[] oneState;
        }
    }

    /**
     * Dumps the node table in Graphviz (dot) format.
     * @param os the output stream.
     * @param title title label.
     */
    void dump(std::ostream& os, std::string title) {
        if (oneState) {
            spec.destruct(oneState);
        }
        else {
            oneState = new char[spec.datasize()];
        }
        int n = spec.get_root(oneState);

        os << "digraph \"" << title << "\" {\n";

        if (n == 0) {
            if (!title.empty()) {
                os << "  labelloc=\"t\";\n";
                os << "  label=\"" << title << "\";\n";
            }
        }
        else if (n < 0) {
            os << "  \"^\" [shape=none,label=\"" << title << "\"];\n";
            os << "  \"^\" -> \"" << oneId << "\" [style=dashed" << "];\n";
            os << "  \"" << oneId << "\" ";
            os << "[shape=square,label=\"⊤\"];\n";
        }
        else {
            NodeId root(n, 0);

            for (int i = n; i >= 1; --i) {
                os << "  " << i << " [shape=none,label=\"";
                spec.printLevel(os, i);
                os << "\"];\n";
            }
            for (int i = n - 1; i >= 1; --i) {
                os << "  " << (i + 1) << " -> " << i << " [style=invis];\n";
            }

            os << "  \"^\" [shape=none,label=\"" << title << "\"];\n";
            os << "  \"^\" -> \"" << root << "\" [style=dashed" << "];\n";

            snodeTable.init(n + 1);
            SpecNode* p = snodeTable[n].alloc_front(specNodeSize);
            spec.destruct(oneState);
            spec.get_copy(state(p), oneState);
            nodeId(p) = root;

            uniqTable.clear();
            uniqTable.reserve(n + 1);
            hasher.clear();
            hasher.reserve(n + 1);
            for (int i = 0; i <= n; ++i) {
                hasher.push_back(Hasher<Spec>(spec, i));
                uniqTable.push_back(UniqTable(hasher.back(), hasher.back()));
            }

            for (int i = n; i >= 1; --i) {
                dumpStep(os, i);
            }

            for (size_t j = 2; j < oneId.code(); ++j) {
                os << "  \"" << NodeId(j) << "\" ";
                os << "[style=invis];\n";
            }
            os << "  \"" << oneId << "\" ";
            os << "[shape=square,label=\"⊤\"];\n";
        }

        os << "}\n";
        os.flush();
    }

private:
    void dumpStep(std::ostream& os, int i) {
        MyList<SpecNode> &snodes = snodeTable[i];
        size_t const m = snodes.size();
        MyVector<char> tmp(spec.datasize());
        void* const tmpState = tmp.data();
        MyVector<Node<AR> > nodeList(m);

        for (size_t j = m - 1; j + 1 > 0; --j, snodes.pop_front()) {
            NodeId f(i, j);
            assert(!snodes.empty());
            SpecNode* p = snodes.front();

            os << "  \"" << f << "\" [label=\"";
            spec.print_state(os, state(p), i);
            os << "\"];\n";

            for (int b = 0; b < AR; ++b) {
                NodeId& child = nodeList[j].branch[b];

                if (nodeId(p) == 0) {
                    child = 0;
                    continue;
                }

                spec.get_copy(tmpState, state(p));
                int ii = spec.get_child(tmpState, i, b);

                if (ii == 0) {
                    child = 0;
                }
                else if (ii < 0) {
                    if (oneId == 1) { // the first 1-terminal candidate
                        oneId = 2;
                        spec.destruct(oneState);
                        spec.get_copy(oneState, tmpState);
                        child = oneId;
                    }
                    else {
                        switch (spec.merge_states(oneState, tmpState)) {
                        case 1:
                            oneId = oneId.code() + 1;
                            spec.destruct(oneState);
                            spec.get_copy(oneState, tmpState);
                            child = oneId;
                            break;
                        case 2:
                            child = 0;
                            break;
                        default:
                            child = oneId;
                            break;
                        }
                    }
                }
                else {
                    SpecNode* pp = snodeTable[ii].alloc_front(specNodeSize);
                    size_t jj = snodeTable[ii].size() - 1;
                    spec.get_copy(state(pp), tmpState);

                    SpecNode*& pp0 = uniqTable[ii].add(pp);
                    if (pp0 == pp) {
                        nodeId(pp) = child = NodeId(ii, jj);
                    }
                    else {
                        switch (spec.merge_states(state(pp0), state(pp))) {
                        case 1:
                            nodeId(pp0) = 0;
                            nodeId(pp) = child = NodeId(ii, jj);
                            pp0 = pp;
                            break;
                        case 2:
                            child = 0;
                            spec.destruct(state(pp));
                            snodeTable[ii].pop_front();
                            break;
                        default:
                            child = nodeId(pp0);
                            spec.destruct(state(pp));
                            snodeTable[ii].pop_front();
                            break;
                        }
                    }
                }

                spec.destruct(tmpState);
            }

            spec.destruct(state(p));
        }

        for (size_t j = 0; j < m; ++j) {
            for (int b = 0; b < AR; ++b) {
                NodeId f(i, j);
                NodeId child = nodeList[j].branch[b];
                if (child == 0) continue;
                if (child == 1) child = oneId;

                os << "  \"" << f << "\" -> \"" << child << "\"";

                os << " [style=";
                if (b == 0) {
                    os << "dashed";
                }
                else {
                    os << "solid";
                    if (AR > 2) {
                        os << ",color="
                                << ((b == 1) ? "blue" :
                                    (b == 2) ? "red" : "green");
                    }
                }
                os << "];\n";
            }
        }

        os << "  {rank=same; " << i;
        for (size_t j = 0; j < m; ++j) {
            os << "; \"" << NodeId(i, j) << "\"";
        }
        os << "}\n";

        uniqTable[i - 1].clear();
        spec.destructLevel(i);
    }
};

} // namespace tdzdd<|MERGE_RESOLUTION|>--- conflicted
+++ resolved
@@ -616,15 +616,9 @@
                         size_t j = j0 + code(p);
                         *srcPtr(p) = NodeId(i, j);
 
-<<<<<<< HEAD
-                        Node<AR>& q = output[i][j];
-                        bool allZero = true;
-                        void* s = state(ptmp);
-=======
                         Node<AR> &q = output[i][j];
                         bool allZero = true;
                         void* s = tmpState;
->>>>>>> 1d70933c
 
                         for (int b = 0; b < AR; ++b) {
                             if (b < AR - 1) {
@@ -841,30 +835,17 @@
                 }
 
                 bool allZero = true;
-                void* s = state(ptmp);
 
                 for (int b = 0; b < AR; ++b) {
-<<<<<<< HEAD
-                    if (b < AR - 1) {
-                        spec.get_copy(s, state(p));
-                    }
-                    else {
-                        s = state(p);
-=======
                     if (nodeId(p) == 0) {
                         q.branch[b] = 0;
                         continue;
->>>>>>> 1d70933c
                     }
 
                     NodeId f(i, j);
                     spec.get_copy(tmpState, state(p));
                     int kk = downTable(f, b, i - 1);
-<<<<<<< HEAD
-                    int ii = downSpec(s, i, b, kk);
-=======
                     int ii = downSpec(tmpState, i, b, kk);
->>>>>>> 1d70933c
 
                     while (ii != 0 && kk != 0 && ii != kk) {
                         if (ii < kk) {
@@ -873,11 +854,7 @@
                         }
                         else {
                             assert(ii >= 1);
-<<<<<<< HEAD
-                            ii = downSpec(s, ii, 0, kk);
-=======
                             ii = downSpec(tmpState, ii, 0, kk);
->>>>>>> 1d70933c
                         }
                     }
 
@@ -922,29 +899,17 @@
                         if (work[ii].empty()) work[ii].resize(input[ii].size());
                         SpecNode* pp = work[ii][f.col()].alloc_front(pools[ii],
                                 specNodeSize);
-<<<<<<< HEAD
-                        spec.get_copy(state(pp), s);
-                        srcPtr(pp) = &q->branch[b];
-=======
                         spec.get_copy(state(pp), tmpState);
                         srcPtr(pp) = &q.branch[b];
->>>>>>> 1d70933c
                         if (ii < lowestChild) lowestChild = ii;
                         allZero = false;
                     }
 
-<<<<<<< HEAD
-                    spec.destruct(s);
-                }
-
-                ++q;
-=======
                     spec.destruct(tmpState);
                 }
 
                 spec.destruct(state(p));
                 ++jj;
->>>>>>> 1d70933c
                 if (allZero) ++deadCount;
             }
         }
@@ -1168,15 +1133,9 @@
 
                         size_t const jj = jj0 + code(p);
                         *srcPtr(p) = NodeId(i, jj);
-<<<<<<< HEAD
-                        Node<AR>& q = output[i][jj];
-                        bool allZero = true;
-                        void* s = state(ptmp);
-=======
                         Node<AR> &q = output[i][jj];
                         bool allZero = true;
                         void* s = tmpState;
->>>>>>> 1d70933c
 
                         for (int b = 0; b < AR; ++b) {
                             if (b < AR - 1) {
