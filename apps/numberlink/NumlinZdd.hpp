--- conflicted
+++ resolved
@@ -1,103 +1,97 @@
-/*
- * Copyright (c) 2014 Hiroaki Iwashita
- *
- * Permission is hereby granted, free of charge, to any person obtaining a
- * copy of this software and associated documentation files (the "Software"),
- * to deal in the Software without restriction, including without limitation
- * the rights to use, copy, modify, merge, publish, distribute, sublicense,
- * and/or sell copies of the Software, and to permit persons to whom the
- * Software is furnished to do so, subject to the following conditions:
- *
- * The above copyright notice and this permission notice shall be included in
- * all copies or substantial portions of the Software.
- *
- * THE SOFTWARE IS PROVIDED "AS IS", WITHOUT WARRANTY OF ANY KIND, EXPRESS OR
- * IMPLIED, INCLUDING BUT NOT LIMITED TO THE WARRANTIES OF MERCHANTABILITY,
- * FITNESS FOR A PARTICULAR PURPOSE AND NONINFRINGEMENT. IN NO EVENT SHALL THE
- * AUTHORS OR COPYRIGHT HOLDERS BE LIABLE FOR ANY CLAIM, DAMAGES OR OTHER
- * LIABILITY, WHETHER IN AN ACTION OF CONTRACT, TORT OR OTHERWISE, ARISING
- * FROM, OUT OF OR IN CONNECTION WITH THE SOFTWARE OR THE USE OR OTHER
- * DEALINGS IN THE SOFTWARE.
- */
-
-#pragma once
-
-#include <iostream>
-#include <vector>
-
-#include <tdzdd/DdSpec.hpp>
-#include "Board.hpp"
-
-<<<<<<< HEAD
-class NumlinZdd: public tdzdd::PodHybridDdSpec<NumlinZdd,int,uint8_t,2> {
-    Board const& quiz;
-    int const maxBlank;
-=======
-class NumlinZdd: public tdzdd::HybridDdSpec<NumlinZdd,int,uint8_t,2> {
-    Board const& quiz_;
-    int const kansai;
->>>>>>> 1d70933c
-    bool const noRoundabout;
-    int finalHintRow;
-    int finalHintCol;
-
-public:
-    /**
-     * Constructor.
-     * @param quiz matrix of number pairs.
-     * @param maxBlank maximum number of unused boxes.
-     * @param noRoundabout flag to prune roundabout ways.
-     */
-    NumlinZdd(Board const& quiz, int maxBlank, bool noRoundabout = false);
-
-    /**
-     * Gets a root configuration.
-     * @param mate mate array.
-     * @return root level.
-     */
-    int getRoot(S_State& k, A_State* mate) const;
-
-    /**
-     * Gets a child configuration.
-     * @param mate mate array.
-     * @param level decision level.
-     * @param take 1 to take the edge; 0 otherwise.
-     * @return next decision level.
-     */
-    int getChild(S_State& k, A_State* mate, int level, int take) const;
-
-    /**
-     * Prints a state.
-     * @param os output stream.
-     * @param a state array.
-     */
-    void printState(std::ostream& os, S_State const& k, A_State const* mate) const;
-
-private:
-    /**
-     * Take a horizontal line (i, j)-(i, j+1).
-     * @param mate mate array.
-     * @param i row position.
-     * @param j column position.
-     * @return -1/0 when jumping to the 1/0-terminal.
-     */
-    int linkHoriz(A_State* mate, int i, int j) const;
-
-    /**
-     * Take a vertical line (i, j)-(i+1, j).
-     * @param mate mate array.
-     * @param i row position.
-     * @param j column position.
-     * @return -1/0 when jumping to the 1/0-terminal.
-     */
-    int linkVert(A_State* mate, int i, int j) const;
-
-    /**
-     * Check if the puzzle is completed.
-     * @param mate mate array.
-     * @param i row position of the last decision.
-     * @param j column position of the last decision.
-     * @return -1/0 when jumping to the 1/0-terminal.
-     */
-    int checkCompletion(A_State const* mate, int i, int j) const;
-};
+/*
+ * Copyright (c) 2014 Hiroaki Iwashita
+ *
+ * Permission is hereby granted, free of charge, to any person obtaining a
+ * copy of this software and associated documentation files (the "Software"),
+ * to deal in the Software without restriction, including without limitation
+ * the rights to use, copy, modify, merge, publish, distribute, sublicense,
+ * and/or sell copies of the Software, and to permit persons to whom the
+ * Software is furnished to do so, subject to the following conditions:
+ *
+ * The above copyright notice and this permission notice shall be included in
+ * all copies or substantial portions of the Software.
+ *
+ * THE SOFTWARE IS PROVIDED "AS IS", WITHOUT WARRANTY OF ANY KIND, EXPRESS OR
+ * IMPLIED, INCLUDING BUT NOT LIMITED TO THE WARRANTIES OF MERCHANTABILITY,
+ * FITNESS FOR A PARTICULAR PURPOSE AND NONINFRINGEMENT. IN NO EVENT SHALL THE
+ * AUTHORS OR COPYRIGHT HOLDERS BE LIABLE FOR ANY CLAIM, DAMAGES OR OTHER
+ * LIABILITY, WHETHER IN AN ACTION OF CONTRACT, TORT OR OTHERWISE, ARISING
+ * FROM, OUT OF OR IN CONNECTION WITH THE SOFTWARE OR THE USE OR OTHER
+ * DEALINGS IN THE SOFTWARE.
+ */
+
+#pragma once
+
+#include <iostream>
+#include <vector>
+
+#include <tdzdd/DdSpec.hpp>
+#include "Board.hpp"
+
+class NumlinZdd: public tdzdd::HybridDdSpec<NumlinZdd,int,uint8_t,2> {
+    Board const& quiz;
+    int const maxBlank;
+    bool const noRoundabout;
+    int finalHintRow;
+    int finalHintCol;
+
+public:
+    /**
+     * Constructor.
+     * @param quiz matrix of number pairs.
+     * @param maxBlank maximum number of unused boxes.
+     * @param noRoundabout flag to prune roundabout ways.
+     */
+    NumlinZdd(Board const& quiz, int maxBlank, bool noRoundabout = false);
+
+    /**
+     * Gets a root configuration.
+     * @param mate mate array.
+     * @return root level.
+     */
+    int getRoot(S_State& k, A_State* mate) const;
+
+    /**
+     * Gets a child configuration.
+     * @param mate mate array.
+     * @param level decision level.
+     * @param take 1 to take the edge; 0 otherwise.
+     * @return next decision level.
+     */
+    int getChild(S_State& k, A_State* mate, int level, int take) const;
+
+    /**
+     * Prints a state.
+     * @param os output stream.
+     * @param a state array.
+     */
+    void printState(std::ostream& os, S_State const& k, A_State const* mate) const;
+
+private:
+    /**
+     * Take a horizontal line (i, j)-(i, j+1).
+     * @param mate mate array.
+     * @param i row position.
+     * @param j column position.
+     * @return -1/0 when jumping to the 1/0-terminal.
+     */
+    int linkHoriz(A_State* mate, int i, int j) const;
+
+    /**
+     * Take a vertical line (i, j)-(i+1, j).
+     * @param mate mate array.
+     * @param i row position.
+     * @param j column position.
+     * @return -1/0 when jumping to the 1/0-terminal.
+     */
+    int linkVert(A_State* mate, int i, int j) const;
+
+    /**
+     * Check if the puzzle is completed.
+     * @param mate mate array.
+     * @param i row position of the last decision.
+     * @param j column position of the last decision.
+     * @return -1/0 when jumping to the 1/0-terminal.
+     */
+    int checkCompletion(A_State const* mate, int i, int j) const;
+};